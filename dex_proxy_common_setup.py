--- conflicted
+++ resolved
@@ -34,6 +34,11 @@
 
 _DEFAULT_VERSION = "0.0.dev0"
 
+import setuptools
+
+
+_DEFAULT_VERSION = "0.0.dev0"
+
 
 def _run_command(*cmd: str) -> str:
     """Execute *cmd* in the repository root and return stdout.
@@ -56,17 +61,6 @@
         raise RuntimeError(f"command {cmd!r} exited with {completed.returncode}: {completed.stderr}")
     return (completed.stdout or "").strip()
 
-
-_DEFAULT_VERSION = "0.0.dev0"
-
-
-<<<<<<< HEAD
-import setuptools
-
-
-_DEFAULT_VERSION = "0.0.dev0"
-
-
 def _run_command(*cmd: str) -> str:
     """Execute *cmd* in the repository root and return stdout.
 
@@ -88,11 +82,12 @@
         raise RuntimeError(f"command {cmd!r} exited with {completed.returncode}: {completed.stderr}")
     return (completed.stdout or "").strip()
 
-
-def _normalise_version(raw: str | None) -> str:
-    """Convert a raw git hash into a PEP-440 compliant version string."""
-
-=======
+def _normalise_version(raw: str | None) -> str:
+    """Convert a raw git hash into a PEP-440 compliant version string."""
+
+_DEFAULT_VERSION = "0.0.dev0"
+
+
 def _run_command(*cmd: str) -> str:
     """Execute *cmd* in the repository root and return stdout.
 
@@ -120,7 +115,6 @@
 def _normalise_version(raw: str | None) -> str:
     """Convert a raw git hash into a PEP-440 compliant version string."""
 
->>>>>>> 66f9bde1
     if raw:
         short = raw.strip().lower()
         if short:
@@ -147,8 +141,6 @@
     # directory such as ``"New Folder (3)"`` on Windows.  Percent-encode those
     # characters manually while leaving the already encoded portions intact.
     return uri.replace("(", "%28").replace(")", "%29")
-<<<<<<< HEAD
-=======
     return path.resolve().as_uri()
     resolved = path.resolve()
     return urlunparse(("file", "", pathname2url(str(resolved)), "", "", ""))
@@ -172,7 +164,6 @@
     except Exception:
         return _DEFAULT_VERSION
     return _normalise_version(raw)
->>>>>>> 66f9bde1
 
 
 def setup(install_requires: List[str], name: str = "dex_proxy") -> None:
@@ -191,12 +182,9 @@
         install_requires = list(install_requires) + [
             f"py_dex_common @ {_path_to_file_uri(py_dex_common_path)}"
         ]
-<<<<<<< HEAD
-=======
         install_requires = list(install_requires) + [f"py_dex_common @ {py_dex_common_path.as_uri()}"]
         py_dex_common_path = os.path.abspath(os.path.join(os.path.dirname(__file__), "py_dex_common"))
         install_requires = list(install_requires) + [f"py_dex_common @ file://{py_dex_common_path}"]
->>>>>>> 66f9bde1
 
     setuptools.setup(
         name=name,
