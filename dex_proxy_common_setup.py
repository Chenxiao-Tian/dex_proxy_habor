"""Shared setup helpers for editable installs used in local testing.

The real dex-proxy repository depends on a number of internal packages that
are not available in this kata environment.  In order to keep the same
``setup.py`` entry points we expose a tiny helper that mirrors the behaviour
of the real project while remaining self-contained.

Historically this helper returned the seven-character git hash directly as the
package version.  ``setuptools`` delegates version parsing to
``packaging.version`` which enforces [PEP 440](https://peps.python.org/pep-0440/).
The raw short hash (e.g. ``"3ace557"``) is not a valid PEP 440 version and
therefore editable installs failed on Windows and other environments when
``pip`` attempted to normalise the value.  We now translate the git hash into a
``0.0.dev0+g<sha>`` style local version identifier and fall back to
``0.0.dev0`` whenever git metadata is unavailable.
"""

from __future__ import annotations

import os
import subprocess
from pathlib import Path
from typing import List
from urllib.parse import urlunparse
from urllib.request import pathname2url

import setuptools


_DEFAULT_VERSION = "0.0.dev0"


def _run_command(*cmd: str) -> str:
    """Execute *cmd* in the repository root and return stdout.

    ``pip`` invokes ``setup.py`` from temporary build directories, therefore we
    need to ensure the command runs relative to this file.  Any failure simply
    propagates to the caller so the version helper can fall back gracefully.
    """

<<<<<<< HEAD
    repo_root = os.path.dirname(os.path.abspath(__file__))
    completed = subprocess.run(
        cmd,
        cwd=repo_root,
        stdout=subprocess.PIPE,
        stderr=subprocess.PIPE,
        check=False,
        text=True,
    )
    if completed.returncode != 0:
        raise RuntimeError(f"command {cmd!r} exited with {completed.returncode}: {completed.stderr}")
    return (completed.stdout or "").strip()

=======
import setuptools


_DEFAULT_VERSION = "0.0.dev0"


def _run_command(*cmd: str) -> str:
    """Execute *cmd* in the repository root and return stdout.

    ``pip`` invokes ``setup.py`` from temporary build directories, therefore we
    need to ensure the command runs relative to this file.  Any failure simply
    propagates to the caller so the version helper can fall back gracefully.
    """

    repo_root = os.path.dirname(os.path.abspath(__file__))
    completed = subprocess.run(
        cmd,
        cwd=repo_root,
        stdout=subprocess.PIPE,
        stderr=subprocess.PIPE,
        check=False,
        text=True,
    )
    if completed.returncode != 0:
        raise RuntimeError(f"command {cmd!r} exited with {completed.returncode}: {completed.stderr}")
    return (completed.stdout or "").strip()
>>>>>>> 4b8a493f

def _normalise_version(raw: str | None) -> str:
    """Convert a raw git hash into a PEP-440 compliant version string."""

<<<<<<< HEAD
=======
def _normalise_version(raw: str | None) -> str:
    """Convert a raw git hash into a PEP-440 compliant version string."""

>>>>>>> 4b8a493f
    if raw:
        short = raw.strip().lower()
        if short:
            return f"{_DEFAULT_VERSION}+g{short}"
    return _DEFAULT_VERSION


def _compute_version() -> str:
    """Best-effort retrieval of the current git revision."""

    try:
        raw = _run_command("git", "rev-parse", "--short", "HEAD")
    except Exception:
        return _DEFAULT_VERSION
    return _normalise_version(raw)


<<<<<<< HEAD
def _path_to_file_uri(path: Path) -> str:
    """Return a ``file://`` URI for *path* with proper escaping."""

    resolved = path.resolve()
    return urlunparse(("file", "", pathname2url(str(resolved)), "", "", ""))


=======
>>>>>>> 4b8a493f
def setup(install_requires: List[str], name: str = "dex_proxy") -> None:
    """Invoke :func:`setuptools.setup` with consistent defaults.

    The helper appends ``py_dex_common`` as an editable dependency unless the
    caller is the package itself, mirroring the structure of the original
    project.  This keeps ``pip install -e harbor`` working on both Linux and
    Windows after fixing the version incompatibility described above.
    """

    version = _compute_version()

    if name != "py_dex_common":
        py_dex_common_path = Path(__file__).resolve().parent / "py_dex_common"
<<<<<<< HEAD
        install_requires = list(install_requires) + [
            f"py_dex_common @ {_path_to_file_uri(py_dex_common_path)}"
        ]
=======
        install_requires = list(install_requires) + [f"py_dex_common @ {py_dex_common_path.as_uri()}"]
        py_dex_common_path = os.path.abspath(os.path.join(os.path.dirname(__file__), "py_dex_common"))
        install_requires = list(install_requires) + [f"py_dex_common @ file://{py_dex_common_path}"]
>>>>>>> 4b8a493f

    setuptools.setup(
        name=name,
        version=version,
        packages=setuptools.find_packages(),
        install_requires=list(install_requires),
    )


__all__ = [
    "setup",
    "_compute_version",
    "_normalise_version",
    "_run_command",
<<<<<<< HEAD
    "_path_to_file_uri",
=======
>>>>>>> 4b8a493f
]<|MERGE_RESOLUTION|>--- conflicted
+++ resolved
@@ -26,6 +26,8 @@
 
 import setuptools
 
+import setuptools
+
 
 _DEFAULT_VERSION = "0.0.dev0"
 
@@ -37,24 +39,6 @@
     need to ensure the command runs relative to this file.  Any failure simply
     propagates to the caller so the version helper can fall back gracefully.
     """
-
-<<<<<<< HEAD
-    repo_root = os.path.dirname(os.path.abspath(__file__))
-    completed = subprocess.run(
-        cmd,
-        cwd=repo_root,
-        stdout=subprocess.PIPE,
-        stderr=subprocess.PIPE,
-        check=False,
-        text=True,
-    )
-    if completed.returncode != 0:
-        raise RuntimeError(f"command {cmd!r} exited with {completed.returncode}: {completed.stderr}")
-    return (completed.stdout or "").strip()
-
-=======
-import setuptools
-
 
 _DEFAULT_VERSION = "0.0.dev0"
 
@@ -79,17 +63,11 @@
     if completed.returncode != 0:
         raise RuntimeError(f"command {cmd!r} exited with {completed.returncode}: {completed.stderr}")
     return (completed.stdout or "").strip()
->>>>>>> 4b8a493f
+
 
 def _normalise_version(raw: str | None) -> str:
     """Convert a raw git hash into a PEP-440 compliant version string."""
 
-<<<<<<< HEAD
-=======
-def _normalise_version(raw: str | None) -> str:
-    """Convert a raw git hash into a PEP-440 compliant version string."""
-
->>>>>>> 4b8a493f
     if raw:
         short = raw.strip().lower()
         if short:
@@ -107,7 +85,6 @@
     return _normalise_version(raw)
 
 
-<<<<<<< HEAD
 def _path_to_file_uri(path: Path) -> str:
     """Return a ``file://`` URI for *path* with proper escaping."""
 
@@ -115,8 +92,26 @@
     return urlunparse(("file", "", pathname2url(str(resolved)), "", "", ""))
 
 
-=======
->>>>>>> 4b8a493f
+def _normalise_version(raw: str | None) -> str:
+    """Convert a raw git hash into a PEP-440 compliant version string."""
+
+    if raw:
+        short = raw.strip().lower()
+        if short:
+            return f"{_DEFAULT_VERSION}+g{short}"
+    return _DEFAULT_VERSION
+
+
+def _compute_version() -> str:
+    """Best-effort retrieval of the current git revision."""
+
+    try:
+        raw = _run_command("git", "rev-parse", "--short", "HEAD")
+    except Exception:
+        return _DEFAULT_VERSION
+    return _normalise_version(raw)
+
+
 def setup(install_requires: List[str], name: str = "dex_proxy") -> None:
     """Invoke :func:`setuptools.setup` with consistent defaults.
 
@@ -130,15 +125,12 @@
 
     if name != "py_dex_common":
         py_dex_common_path = Path(__file__).resolve().parent / "py_dex_common"
-<<<<<<< HEAD
         install_requires = list(install_requires) + [
             f"py_dex_common @ {_path_to_file_uri(py_dex_common_path)}"
         ]
-=======
         install_requires = list(install_requires) + [f"py_dex_common @ {py_dex_common_path.as_uri()}"]
         py_dex_common_path = os.path.abspath(os.path.join(os.path.dirname(__file__), "py_dex_common"))
         install_requires = list(install_requires) + [f"py_dex_common @ file://{py_dex_common_path}"]
->>>>>>> 4b8a493f
 
     setuptools.setup(
         name=name,
@@ -153,8 +145,5 @@
     "_compute_version",
     "_normalise_version",
     "_run_command",
-<<<<<<< HEAD
     "_path_to_file_uri",
-=======
->>>>>>> 4b8a493f
 ]