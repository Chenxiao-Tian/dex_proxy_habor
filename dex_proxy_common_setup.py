"""Shared setup helpers for editable installs used in local testing.

The real dex-proxy repository depends on a number of internal packages that
are not available in this kata environment.  In order to keep the same
``setup.py`` entry points we expose a tiny helper that mirrors the behaviour
of the real project while remaining self-contained.

Historically this helper returned the seven-character git hash directly as the
package version.  ``setuptools`` delegates version parsing to
``packaging.version`` which enforces [PEP 440](https://peps.python.org/pep-0440/).
The raw short hash (e.g. ``"3ace557"``) is not a valid PEP 440 version and
therefore editable installs failed on Windows and other environments when
``pip`` attempted to normalise the value.  We now translate the git hash into a
``0.0.dev0+g<sha>`` style local version identifier and fall back to
``0.0.dev0`` whenever git metadata is unavailable.
"""

from __future__ import annotations

import os
import subprocess
from pathlib import Path
from typing import List
from urllib.parse import urlunparse
from urllib.request import pathname2url

import setuptools

import setuptools


import setuptools

_DEFAULT_VERSION = "0.0.dev0"


def _run_command(*cmd: str) -> str:
    """Execute *cmd* in the repository root and return stdout.

    ``pip`` invokes ``setup.py`` from temporary build directories, therefore we
    need to ensure the command runs relative to this file.  Any failure simply
    propagates to the caller so the version helper can fall back gracefully.
    """

_DEFAULT_VERSION = "0.0.dev0"


def _run_command(*cmd: str) -> str:
    """Execute *cmd* in the repository root and return stdout.

<<<<<<< HEAD
import setuptools


_DEFAULT_VERSION = "0.0.dev0"


def _run_command(*cmd: str) -> str:
    """Execute *cmd* in the repository root and return stdout.

=======
>>>>>>> 00aecbce
    ``pip`` invokes ``setup.py`` from temporary build directories, therefore we
    need to ensure the command runs relative to this file.  Any failure simply
    propagates to the caller so the version helper can fall back gracefully.
    """
<<<<<<< HEAD

    repo_root = os.path.dirname(os.path.abspath(__file__))
    completed = subprocess.run(
        cmd,
        cwd=repo_root,
        stdout=subprocess.PIPE,
        stderr=subprocess.PIPE,
        check=False,
        text=True,
    )
    if completed.returncode != 0:
        raise RuntimeError(f"command {cmd!r} exited with {completed.returncode}: {completed.stderr}")
    return (completed.stdout or "").strip()

=======

    repo_root = os.path.dirname(os.path.abspath(__file__))
    completed = subprocess.run(
        cmd,
        cwd=repo_root,
        stdout=subprocess.PIPE,
        stderr=subprocess.PIPE,
        check=False,
        text=True,
    )
    if completed.returncode != 0:
        raise RuntimeError(f"command {cmd!r} exited with {completed.returncode}: {completed.stderr}")
    return (completed.stdout or "").strip()
>>>>>>> 00aecbce

def _normalise_version(raw: str | None) -> str:
    """Convert a raw git hash into a PEP-440 compliant version string."""

<<<<<<< HEAD
=======
def _normalise_version(raw: str | None) -> str:
    """Convert a raw git hash into a PEP-440 compliant version string."""

>>>>>>> 00aecbce
    if raw:
        short = raw.strip().lower()
        if short:
            return f"{_DEFAULT_VERSION}+g{short}"
    return _DEFAULT_VERSION


def _compute_version() -> str:
    """Best-effort retrieval of the current git revision."""

    try:
        raw = _run_command("git", "rev-parse", "--short", "HEAD")
    except Exception:
        return _DEFAULT_VERSION
    return _normalise_version(raw)


def _path_to_file_uri(path: Path) -> str:
    """Return a ``file://`` URI for *path* with proper escaping."""

<<<<<<< HEAD
    uri = path.resolve().as_uri()
    # ``Path.as_uri`` does not escape parentheses which causes ``pip`` to reject
    # the resulting requirement specifier when the repository lives inside a
    # directory such as ``"New Folder (3)"`` on Windows.  Percent-encode those
    # characters manually while leaving the already encoded portions intact.
    return uri.replace("(", "%28").replace(")", "%29")
=======
    return path.resolve().as_uri()
    resolved = path.resolve()
    return urlunparse(("file", "", pathname2url(str(resolved)), "", "", ""))


def _normalise_version(raw: str | None) -> str:
    """Convert a raw git hash into a PEP-440 compliant version string."""

    if raw:
        short = raw.strip().lower()
        if short:
            return f"{_DEFAULT_VERSION}+g{short}"
    return _DEFAULT_VERSION


def _compute_version() -> str:
    """Best-effort retrieval of the current git revision."""

    try:
        raw = _run_command("git", "rev-parse", "--short", "HEAD")
    except Exception:
        return _DEFAULT_VERSION
    return _normalise_version(raw)
>>>>>>> 00aecbce


def setup(install_requires: List[str], name: str = "dex_proxy") -> None:
    """Invoke :func:`setuptools.setup` with consistent defaults.

    The helper appends ``py_dex_common`` as an editable dependency unless the
    caller is the package itself, mirroring the structure of the original
    project.  This keeps ``pip install -e harbor`` working on both Linux and
    Windows after fixing the version incompatibility described above.
    """

    version = _compute_version()

    if name != "py_dex_common":
        py_dex_common_path = Path(__file__).resolve().parent / "py_dex_common"
        install_requires = list(install_requires) + [
            f"py_dex_common @ {_path_to_file_uri(py_dex_common_path)}"
        ]
<<<<<<< HEAD
=======
        install_requires = list(install_requires) + [f"py_dex_common @ {py_dex_common_path.as_uri()}"]
        py_dex_common_path = os.path.abspath(os.path.join(os.path.dirname(__file__), "py_dex_common"))
        install_requires = list(install_requires) + [f"py_dex_common @ file://{py_dex_common_path}"]
>>>>>>> 00aecbce

    setuptools.setup(
        name=name,
        version=version,
        packages=setuptools.find_packages(),
        install_requires=list(install_requires),
    )


__all__ = [
    "setup",
    "_compute_version",
    "_normalise_version",
    "_run_command",
    "_path_to_file_uri",
]<|MERGE_RESOLUTION|>--- conflicted
+++ resolved
@@ -31,6 +31,7 @@
 
 import setuptools
 
+
 _DEFAULT_VERSION = "0.0.dev0"
 
 
@@ -41,30 +42,6 @@
     need to ensure the command runs relative to this file.  Any failure simply
     propagates to the caller so the version helper can fall back gracefully.
     """
-
-_DEFAULT_VERSION = "0.0.dev0"
-
-
-def _run_command(*cmd: str) -> str:
-    """Execute *cmd* in the repository root and return stdout.
-
-<<<<<<< HEAD
-import setuptools
-
-
-_DEFAULT_VERSION = "0.0.dev0"
-
-
-def _run_command(*cmd: str) -> str:
-    """Execute *cmd* in the repository root and return stdout.
-
-=======
->>>>>>> 00aecbce
-    ``pip`` invokes ``setup.py`` from temporary build directories, therefore we
-    need to ensure the command runs relative to this file.  Any failure simply
-    propagates to the caller so the version helper can fall back gracefully.
-    """
-<<<<<<< HEAD
 
     repo_root = os.path.dirname(os.path.abspath(__file__))
     completed = subprocess.run(
@@ -79,7 +56,17 @@
         raise RuntimeError(f"command {cmd!r} exited with {completed.returncode}: {completed.stderr}")
     return (completed.stdout or "").strip()
 
-=======
+
+_DEFAULT_VERSION = "0.0.dev0"
+
+
+def _run_command(*cmd: str) -> str:
+    """Execute *cmd* in the repository root and return stdout.
+
+    ``pip`` invokes ``setup.py`` from temporary build directories, therefore we
+    need to ensure the command runs relative to this file.  Any failure simply
+    propagates to the caller so the version helper can fall back gracefully.
+    """
 
     repo_root = os.path.dirname(os.path.abspath(__file__))
     completed = subprocess.run(
@@ -93,17 +80,13 @@
     if completed.returncode != 0:
         raise RuntimeError(f"command {cmd!r} exited with {completed.returncode}: {completed.stderr}")
     return (completed.stdout or "").strip()
->>>>>>> 00aecbce
 
 def _normalise_version(raw: str | None) -> str:
     """Convert a raw git hash into a PEP-440 compliant version string."""
 
-<<<<<<< HEAD
-=======
 def _normalise_version(raw: str | None) -> str:
     """Convert a raw git hash into a PEP-440 compliant version string."""
 
->>>>>>> 00aecbce
     if raw:
         short = raw.strip().lower()
         if short:
@@ -124,14 +107,12 @@
 def _path_to_file_uri(path: Path) -> str:
     """Return a ``file://`` URI for *path* with proper escaping."""
 
-<<<<<<< HEAD
     uri = path.resolve().as_uri()
     # ``Path.as_uri`` does not escape parentheses which causes ``pip`` to reject
     # the resulting requirement specifier when the repository lives inside a
     # directory such as ``"New Folder (3)"`` on Windows.  Percent-encode those
     # characters manually while leaving the already encoded portions intact.
     return uri.replace("(", "%28").replace(")", "%29")
-=======
     return path.resolve().as_uri()
     resolved = path.resolve()
     return urlunparse(("file", "", pathname2url(str(resolved)), "", "", ""))
@@ -155,7 +136,6 @@
     except Exception:
         return _DEFAULT_VERSION
     return _normalise_version(raw)
->>>>>>> 00aecbce
 
 
 def setup(install_requires: List[str], name: str = "dex_proxy") -> None:
@@ -174,12 +154,9 @@
         install_requires = list(install_requires) + [
             f"py_dex_common @ {_path_to_file_uri(py_dex_common_path)}"
         ]
-<<<<<<< HEAD
-=======
         install_requires = list(install_requires) + [f"py_dex_common @ {py_dex_common_path.as_uri()}"]
         py_dex_common_path = os.path.abspath(os.path.join(os.path.dirname(__file__), "py_dex_common"))
         install_requires = list(install_requires) + [f"py_dex_common @ file://{py_dex_common_path}"]
->>>>>>> 00aecbce
 
     setuptools.setup(
         name=name,
